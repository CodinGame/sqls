package main

import (
	"context"
	"encoding/json"
	"errors"
	"fmt"

	"github.com/lighttiger2505/sqls/database"
	"github.com/sourcegraph/jsonrpc2"
)

const (
	TDSKNone        TextDocumentSyncKind = 0
	TDSKFull        TextDocumentSyncKind = 1
	TDSKIncremental TextDocumentSyncKind = 2
)

type Server struct {
	db        database.Database
	files     map[string]*File
	completer *Completer
}

type File struct {
	LanguageID string
	Text       string
}

func NewServer() *Server {
	return &Server{
		files: make(map[string]*File),
	}
}

func (s *Server) init() error {
	s.completer = NewCompleter(s.db)
	if err := s.completer.Init(); err != nil {
		return err
	}
	return nil
}

func (s *Server) handle(ctx context.Context, conn *jsonrpc2.Conn, req *jsonrpc2.Request) (result interface{}, err error) {
	switch req.Method {
	case "initialize":
		return s.handleInitialize(ctx, conn, req)
	case "initialized":
		return
	case "shutdown":
		return s.handleShutdown(ctx, conn, req)
	case "textDocument/didOpen":
		return s.handleTextDocumentDidOpen(ctx, conn, req)
	case "textDocument/didChange":
		return s.handleTextDocumentDidChange(ctx, conn, req)
	case "textDocument/didSave":
		return s.handleTextDocumentDidSave(ctx, conn, req)
	case "textDocument/didClose":
		return s.handleTextDocumentDidClose(ctx, conn, req)
	case "textDocument/completion":
		return s.handleTextDocumentCompletion(ctx, conn, req)
		// case "textDocument/formatting":
		// 	return h.handleTextDocumentFormatting(ctx, conn, req)
		// case "textDocument/documentSymbol":
		// 	return h.handleTextDocumentSymbol(ctx, conn, req)
<<<<<<< HEAD
	case "textDocument/codeAction":
		return s.handleTextDocumentCodeAction(ctx, conn, req)
	case "workspace/executeCommand":
		return s.handleWorkspaceExecuteCommand(ctx, conn, req)
=======
	case "workspace/didChangeConfiguration":
		return s.handleWorkspaceDidChangeConfiguration(ctx, conn, req)

>>>>>>> 03b1a6aa
	}

	return nil, &jsonrpc2.Error{Code: jsonrpc2.CodeMethodNotFound, Message: fmt.Sprintf("method not supported: %s", req.Method)}
}

func (s *Server) handleInitialize(ctx context.Context, conn *jsonrpc2.Conn, req *jsonrpc2.Request) (result interface{}, err error) {
	if req.Params == nil {
		return nil, &jsonrpc2.Error{Code: jsonrpc2.CodeInvalidParams}
	}

	var params InitializeParams
	if err := json.Unmarshal(*req.Params, &params); err != nil {
		return nil, err
	}

	return InitializeResult{
		Capabilities: ServerCapabilities{
			TextDocumentSync:   TDSKFull,
			HoverProvider:      false,
			CodeActionProvider: true,
			CompletionProvider: &CompletionOptions{
				TriggerCharacters: []string{"."},
			},
			DefinitionProvider:              false,
			DocumentFormattingProvider:      false,
			DocumentRangeFormattingProvider: false,
		},
	}, nil
}

func (s *Server) handleShutdown(ctx context.Context, conn *jsonrpc2.Conn, req *jsonrpc2.Request) (result interface{}, err error) {
	if req.Params == nil {
		return nil, &jsonrpc2.Error{Code: jsonrpc2.CodeInvalidParams}
	}

	if s.db != nil {
		s.db.Close()
	}
	return nil, nil
}

func (s *Server) handleTextDocumentDidOpen(ctx context.Context, conn *jsonrpc2.Conn, req *jsonrpc2.Request) (result interface{}, err error) {
	if req.Params == nil {
		return nil, &jsonrpc2.Error{Code: jsonrpc2.CodeInvalidParams}
	}

	var params DidOpenTextDocumentParams
	if err := json.Unmarshal(*req.Params, &params); err != nil {
		return nil, err
	}

	if err := s.openFile(params.TextDocument.URI, params.TextDocument.LanguageID); err != nil {
		return nil, err
	}
	if err := s.updateFile(params.TextDocument.URI, params.TextDocument.Text); err != nil {
		return nil, err
	}
	return nil, nil
}

func (s *Server) handleTextDocumentDidChange(ctx context.Context, conn *jsonrpc2.Conn, req *jsonrpc2.Request) (result interface{}, err error) {
	if req.Params == nil {
		return nil, &jsonrpc2.Error{Code: jsonrpc2.CodeInvalidParams}
	}

	var params DidChangeTextDocumentParams
	if err := json.Unmarshal(*req.Params, &params); err != nil {
		return nil, err
	}

	if err := s.updateFile(params.TextDocument.URI, params.ContentChanges[0].Text); err != nil {
		return nil, err
	}
	return nil, nil
}

func (s *Server) handleTextDocumentDidSave(ctx context.Context, conn *jsonrpc2.Conn, req *jsonrpc2.Request) (result interface{}, err error) {
	if req.Params == nil {
		return nil, &jsonrpc2.Error{Code: jsonrpc2.CodeInvalidParams}
	}

	var params DidSaveTextDocumentParams
	if err := json.Unmarshal(*req.Params, &params); err != nil {
		return nil, err
	}

	if params.Text != "" {
		err = s.updateFile(params.TextDocument.URI, params.Text)
	} else {
		err = s.saveFile(params.TextDocument.URI)
	}
	if err != nil {
		return nil, err
	}
	return nil, nil
}

func (s *Server) handleTextDocumentDidClose(ctx context.Context, conn *jsonrpc2.Conn, req *jsonrpc2.Request) (result interface{}, err error) {
	if req.Params == nil {
		return nil, &jsonrpc2.Error{Code: jsonrpc2.CodeInvalidParams}
	}

	var params DidCloseTextDocumentParams
	if err := json.Unmarshal(*req.Params, &params); err != nil {
		return nil, err
	}

	if err := s.closeFile(params.TextDocument.URI); err != nil {
		return nil, err
	}
	return nil, nil
}

func (s *Server) handleTextDocumentCompletion(ctx context.Context, conn *jsonrpc2.Conn, req *jsonrpc2.Request) (result interface{}, err error) {
	if req.Params == nil {
		return nil, &jsonrpc2.Error{Code: jsonrpc2.CodeInvalidParams}
	}

	var params CompletionParams
	if err := json.Unmarshal(*req.Params, &params); err != nil {
		return nil, err
	}

	f, ok := s.files[params.TextDocument.URI]
	if !ok {
		return nil, fmt.Errorf("document not found: %s", params.TextDocument.URI)
	}

	completionItems, err := s.completer.complete(f.Text, params)
	if err != nil {
		return nil, err
	}
	return completionItems, nil
}

func (s *Server) openFile(uri string, languageID string) error {
	f := &File{
		Text:       "",
		LanguageID: languageID,
	}
	s.files[uri] = f
	return nil
}

func (s *Server) closeFile(uri string) error {
	delete(s.files, uri)
	return nil
}

func (s *Server) updateFile(uri string, text string) error {
	f, ok := s.files[uri]
	if !ok {
		return fmt.Errorf("document not found: %v", uri)
	}
	f.Text = text
	return nil
}

func (s *Server) saveFile(uri string) error {
	return nil
}

<<<<<<< HEAD
func (h *Server) handleTextDocumentCodeAction(ctx context.Context, conn *jsonrpc2.Conn, req *jsonrpc2.Request) (result interface{}, err error) {
=======
func (s *Server) handleWorkspaceDidChangeConfiguration(ctx context.Context, conn *jsonrpc2.Conn, req *jsonrpc2.Request) (result interface{}, err error) {
>>>>>>> 03b1a6aa
	if req.Params == nil {
		return nil, &jsonrpc2.Error{Code: jsonrpc2.CodeInvalidParams}
	}

<<<<<<< HEAD
	var params CodeActionParams
=======
	var params DidChangeConfigurationParams
>>>>>>> 03b1a6aa
	if err := json.Unmarshal(*req.Params, &params); err != nil {
		return nil, err
	}

<<<<<<< HEAD
	commands := []Command{
		{
			Title:     "Execute Query",
			Command:   "executeQuery",
			Arguments: []interface{}{params.TextDocument.URI},
		},
	}
	return commands, nil

}

func (s *Server) executeQuery(params ExecuteCommandParams) (result interface{}, err error) {
	if s.db == nil {
		return nil, errors.New("connection is closed")
	}
	if len(params.Arguments) != 1 {
		return nil, fmt.Errorf("invalid arguments for %s", params.Command)
	}
	uri, ok := params.Arguments[0].(string)
	if !ok {
		return nil, fmt.Errorf("invalid arguments for %s", params.Command)
	}
	f, ok := s.files[uri]
	if !ok {
		return nil, fmt.Errorf("document not found: %s", uri)
	}
	return s.db.ExecuteQuery(context.Background(), f.Text)
}

func (s *Server) handleWorkspaceExecuteCommand(ctx context.Context, conn *jsonrpc2.Conn, req *jsonrpc2.Request) (result interface{}, err error) {
	if req.Params == nil {
		return nil, &jsonrpc2.Error{Code: jsonrpc2.CodeInvalidParams}
	}

	var params ExecuteCommandParams
	if err := json.Unmarshal(*req.Params, &params); err != nil {
		return nil, err
	}

	switch params.Command {
	case "executeQuery":
		return s.executeQuery(params)
	}
	return nil, fmt.Errorf("unsupported command: %v", params.Command)
=======
	if s.db != nil {
		s.db.Close()
	}
	s.db, err = database.Open(
		params.Settings.SQLS.Driver,
		params.Settings.SQLS.DataSourceName,
	)
	if err != nil {
		return nil, err
	}

	if err := s.init(); err != nil {
		return nil, fmt.Errorf("sqls: failed database connection: %v", err)
	}
	return nil, nil
>>>>>>> 03b1a6aa
}<|MERGE_RESOLUTION|>--- conflicted
+++ resolved
@@ -63,16 +63,12 @@
 		// 	return h.handleTextDocumentFormatting(ctx, conn, req)
 		// case "textDocument/documentSymbol":
 		// 	return h.handleTextDocumentSymbol(ctx, conn, req)
-<<<<<<< HEAD
 	case "textDocument/codeAction":
 		return s.handleTextDocumentCodeAction(ctx, conn, req)
 	case "workspace/executeCommand":
 		return s.handleWorkspaceExecuteCommand(ctx, conn, req)
-=======
 	case "workspace/didChangeConfiguration":
 		return s.handleWorkspaceDidChangeConfiguration(ctx, conn, req)
-
->>>>>>> 03b1a6aa
 	}
 
 	return nil, &jsonrpc2.Error{Code: jsonrpc2.CodeMethodNotFound, Message: fmt.Sprintf("method not supported: %s", req.Method)}
@@ -235,25 +231,16 @@
 	return nil
 }
 
-<<<<<<< HEAD
 func (h *Server) handleTextDocumentCodeAction(ctx context.Context, conn *jsonrpc2.Conn, req *jsonrpc2.Request) (result interface{}, err error) {
-=======
-func (s *Server) handleWorkspaceDidChangeConfiguration(ctx context.Context, conn *jsonrpc2.Conn, req *jsonrpc2.Request) (result interface{}, err error) {
->>>>>>> 03b1a6aa
-	if req.Params == nil {
-		return nil, &jsonrpc2.Error{Code: jsonrpc2.CodeInvalidParams}
-	}
-
-<<<<<<< HEAD
+	if req.Params == nil {
+		return nil, &jsonrpc2.Error{Code: jsonrpc2.CodeInvalidParams}
+	}
+
 	var params CodeActionParams
-=======
-	var params DidChangeConfigurationParams
->>>>>>> 03b1a6aa
-	if err := json.Unmarshal(*req.Params, &params); err != nil {
-		return nil, err
-	}
-
-<<<<<<< HEAD
+	if err := json.Unmarshal(*req.Params, &params); err != nil {
+		return nil, err
+	}
+
 	commands := []Command{
 		{
 			Title:     "Execute Query",
@@ -262,43 +249,14 @@
 		},
 	}
 	return commands, nil
-
-}
-
-func (s *Server) executeQuery(params ExecuteCommandParams) (result interface{}, err error) {
-	if s.db == nil {
-		return nil, errors.New("connection is closed")
-	}
-	if len(params.Arguments) != 1 {
-		return nil, fmt.Errorf("invalid arguments for %s", params.Command)
-	}
-	uri, ok := params.Arguments[0].(string)
-	if !ok {
-		return nil, fmt.Errorf("invalid arguments for %s", params.Command)
-	}
-	f, ok := s.files[uri]
-	if !ok {
-		return nil, fmt.Errorf("document not found: %s", uri)
-	}
-	return s.db.ExecuteQuery(context.Background(), f.Text)
-}
-
-func (s *Server) handleWorkspaceExecuteCommand(ctx context.Context, conn *jsonrpc2.Conn, req *jsonrpc2.Request) (result interface{}, err error) {
-	if req.Params == nil {
-		return nil, &jsonrpc2.Error{Code: jsonrpc2.CodeInvalidParams}
-	}
-
-	var params ExecuteCommandParams
-	if err := json.Unmarshal(*req.Params, &params); err != nil {
-		return nil, err
-	}
-
-	switch params.Command {
-	case "executeQuery":
-		return s.executeQuery(params)
-	}
-	return nil, fmt.Errorf("unsupported command: %v", params.Command)
-=======
+}
+
+func (s *Server) handleWorkspaceDidChangeConfiguration(ctx context.Context, conn *jsonrpc2.Conn, req *jsonrpc2.Request) (result interface{}, err error) {
+	var params DidChangeConfigurationParams
+	if err := json.Unmarshal(*req.Params, &params); err != nil {
+		return nil, err
+	}
+
 	if s.db != nil {
 		s.db.Close()
 	}
@@ -314,5 +272,39 @@
 		return nil, fmt.Errorf("sqls: failed database connection: %v", err)
 	}
 	return nil, nil
->>>>>>> 03b1a6aa
+}
+
+func (s *Server) executeQuery(params ExecuteCommandParams) (result interface{}, err error) {
+	if s.db == nil {
+		return nil, errors.New("connection is closed")
+	}
+	if len(params.Arguments) != 1 {
+		return nil, fmt.Errorf("invalid arguments for %s", params.Command)
+	}
+	uri, ok := params.Arguments[0].(string)
+	if !ok {
+		return nil, fmt.Errorf("invalid arguments for %s", params.Command)
+	}
+	f, ok := s.files[uri]
+	if !ok {
+		return nil, fmt.Errorf("document not found: %s", uri)
+	}
+	return s.db.ExecuteQuery(context.Background(), f.Text)
+}
+
+func (s *Server) handleWorkspaceExecuteCommand(ctx context.Context, conn *jsonrpc2.Conn, req *jsonrpc2.Request) (result interface{}, err error) {
+	if req.Params == nil {
+		return nil, &jsonrpc2.Error{Code: jsonrpc2.CodeInvalidParams}
+	}
+
+	var params ExecuteCommandParams
+	if err := json.Unmarshal(*req.Params, &params); err != nil {
+		return nil, err
+	}
+
+	switch params.Command {
+	case "executeQuery":
+		return s.executeQuery(params)
+	}
+	return nil, fmt.Errorf("unsupported command: %v", params.Command)
 }