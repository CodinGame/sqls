--- conflicted
+++ resolved
@@ -220,7 +220,6 @@
 	Position     Position               `json:"position"`
 }
 
-<<<<<<< HEAD
 type CodeActionKind string
 
 type Location struct {
@@ -269,7 +268,8 @@
 
 	Command   string        `json:"command"`
 	Arguments []interface{} `json:"arguments,omitempty"`
-=======
+}
+
 // https://microsoft.github.io/language-server-protocol/specifications/specification-3-14/#workspace_didChangeConfiguration
 
 type DidChangeConfigurationParams struct {
@@ -279,5 +279,4 @@
 			DataSourceName string `json:"data_source_name"`
 		} `json:"sqls"`
 	} `json:"settings"`
->>>>>>> 03b1a6aa
 }